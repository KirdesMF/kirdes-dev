--- conflicted
+++ resolved
@@ -31,25 +31,10 @@
 			</GridLayout>
 		</section>
 
-<<<<<<< HEAD
-    <section class="relative container mx-auto h-[60vh]">
-      <div class="absolute inset-0">
-        <RippleText text="KINETIC WAVE" />
-      </div>
-    </section>
-
-    <section class="relative container mx-auto h-[60vh]">
-      <div class="absolute inset-0">
-        <ElasticTitle />
-      </div>
-    </section>
-  </main>
-=======
 		<section class="relative container mx-auto h-[60vh]">
 			<div class="absolute inset-0">
 				<RippleText text="KINETIC WAVE"/>
 			</div>
 		</section>
 	</main>
->>>>>>> 8d4e55d5
 </Layout>